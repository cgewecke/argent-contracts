// Copyright (C) 2018  Argent Labs Ltd. <https://argent.xyz>

// This program is free software: you can redistribute it and/or modify
// it under the terms of the GNU General Public License as published by
// the Free Software Foundation, either version 3 of the License, or
// (at your option) any later version.

// This program is distributed in the hope that it will be useful,
// but WITHOUT ANY WARRANTY; without even the implied warranty of
// MERCHANTABILITY or FITNESS FOR A PARTICULAR PURPOSE.  See the
// GNU General Public License for more details.

// You should have received a copy of the GNU General Public License
// along with this program.  If not, see <http://www.gnu.org/licenses/>.

pragma solidity ^0.5.4;
import "./common/ArgentSafeMath.sol";
import "../wallet/BaseWallet.sol";
import "./common/BaseModule.sol";
import "./common/RelayerModuleV2.sol";
import "./common/BaseTransfer.sol";

/**
 * @title ApprovedTransfer
 * @dev Module to transfer tokens (ETH or ERC20) with the approval of guardians.
 * @author Julien Niset - <julien@argent.im>
 */
contract ApprovedTransfer is BaseModule, RelayerModuleV2, BaseTransfer {

    bytes32 constant NAME = "ApprovedTransfer";

    constructor(ModuleRegistry _registry, GuardianStorage _guardianStorage) BaseModule(_registry, _guardianStorage, NAME) public {

    }

    /**
    * @dev transfers tokens (ETH or ERC20) from a wallet.
    * @param _wallet The target wallet.
    * @param _token The address of the token to transfer.
    * @param _to The destination address
    * @param _amount The amoutnof token to transfer
    * @param _data  The data for the transaction (only for ETH transfers)
    */
    function transferToken(
        BaseWallet _wallet,
        address _token,
        address _to,
        uint256 _amount,
        bytes calldata _data
    )
        external
        onlyExecute
        onlyWhenUnlocked(_wallet)
    {
        doTransfer(_wallet, _token, _to, _amount, _data);
    }

    /**
    * @dev call a contract.
    * @param _wallet The target wallet.
    * @param _contract The address of the contract.
    * @param _value The amount of ETH to transfer as part of call
    * @param _data The encoded method data
    */
    function callContract(
        BaseWallet _wallet,
        address _contract,
        uint256 _value,
        bytes calldata _data
    )
        external
        onlyExecute
        onlyWhenUnlocked(_wallet)
    {
        require(!_wallet.authorised(_contract) && _contract != address(_wallet), "AT: Forbidden contract");
        doCallContract(_wallet, _contract, _value, _data);
    }

    /**
    * @dev lets the owner do an ERC20 approve followed by a call to a contract.
    * The address to approve may be different than the contract to call.
    * We assume that the contract does not require ETH.
    * @param _wallet The target wallet.
    * @param _token The token to approve.
    * @param _spender The address to approve.
    * @param _amount The amount of ERC20 tokens to approve.
    * @param _contract The contract to call.
    * @param _data The encoded method data
    */
    function approveTokenAndCallContract(
        BaseWallet _wallet,
        address _token,
        address _spender,
        uint256 _amount,
        address _contract,
        bytes calldata _data
    )
        external
        onlyExecute
        onlyWhenUnlocked(_wallet)
    {
        require(!_wallet.authorised(_contract) && _contract != address(_wallet), "AT: Forbidden contract");
        doApproveTokenAndCallContract(_wallet, _token, _spender, _amount, _contract, _data);
    }

    // *************** Implementation of RelayerModule methods ********************* //

    function validateSignatures(
        BaseWallet _wallet,
        bytes memory /* _data */,
        bytes32 _signHash,
        bytes memory _signatures
    )
        internal
        view
        returns (bool)
    {
        return validateSignatures(_wallet, _signHash, _signatures, OwnerSignature.Required);
    }

<<<<<<< HEAD
    function getRequiredSignatures(BaseWallet _wallet, bytes memory /* _data */) internal view returns (uint256) {
        // owner + [n/2] guardians
        return 1 + ArgentSafeMath.ceil(guardianStorage.guardianCount(_wallet), 2);
=======
    function getRequiredSignatures(BaseWallet _wallet, bytes memory /* _data */) public view returns (uint256) {
        // owner  + [n/2] guardians
        return  1 + SafeMath.ceil(guardianStorage.guardianCount(_wallet), 2);
>>>>>>> ae1dea97
    }
}<|MERGE_RESOLUTION|>--- conflicted
+++ resolved
@@ -118,14 +118,8 @@
         return validateSignatures(_wallet, _signHash, _signatures, OwnerSignature.Required);
     }
 
-<<<<<<< HEAD
-    function getRequiredSignatures(BaseWallet _wallet, bytes memory /* _data */) internal view returns (uint256) {
+    function getRequiredSignatures(BaseWallet _wallet, bytes memory /* _data */) public view returns (uint256) {
         // owner + [n/2] guardians
         return 1 + ArgentSafeMath.ceil(guardianStorage.guardianCount(_wallet), 2);
-=======
-    function getRequiredSignatures(BaseWallet _wallet, bytes memory /* _data */) public view returns (uint256) {
-        // owner  + [n/2] guardians
-        return  1 + SafeMath.ceil(guardianStorage.guardianCount(_wallet), 2);
->>>>>>> ae1dea97
     }
 }